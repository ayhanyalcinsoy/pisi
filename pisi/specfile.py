--- conflicted
+++ resolved
@@ -151,21 +151,15 @@
         s += ' (' + self.om + '%s' % (' for %s' % self.name if self.name else '') + ')'
         return s
 
-<<<<<<< HEAD
 class Archive(metaclass=autoxml.autoxml):
-=======
->>>>>>> 59615723
-
-class Archive:
-    s_uri = [autoxml.String, autoxml.mandatory]
-    a_type = [autoxml.String, autoxml.optional]
-    a_sha1sum = [autoxml.String, autoxml.mandatory]
-    a_target = [autoxml.String, autoxml.optional]
-    a_name = [autoxml.String, autoxml.optional]
+
+    s_uri = [ autoxml.String, autoxml.mandatory ]
+    a_type = [ autoxml.String, autoxml.optional ]
+    a_sha1sum =[ autoxml.String, autoxml.mandatory ]
+    a_target =[ autoxml.String, autoxml.optional ]
 
     def decode_hook(self, node, errs, where):
-        if not self.name:
-            self.name = os.path.basename(self.uri)
+        self.name = os.path.basename(self.uri)
 
     def __str__(self):
         s = _('URI: %s, type: %s, sha1sum: %s') % (self.uri, self.type, self.sha1sum)
@@ -458,7 +452,6 @@
                     break
 
     def __str__(self):
-        print("==================================================================================================0")
         s = _('Name: %s, version: %s, release: %s\n') % (
               self.source.name, self.history[0].version, self.history[0].release)
         s += _('Summary: %s\n') % str(self.source.summary)
